import { describe, it, expect } from 'vitest';
import { StorageManager } from '../../../../../storage/manager.js';
import { createDatabaseHistoryProvider } from '../factory.js';
import { DatabaseHistoryProvider } from '../database.js';

describe('createDatabaseHistoryProvider', () => {
	it('should create a DatabaseHistoryProvider instance for in-memory backend', async () => {
		const config = {
			cache: { type: 'in-memory' as const },
			database: { type: 'in-memory' as const },
		};
		const storageManager = new StorageManager(config);
		await storageManager.connect();
		const provider = createDatabaseHistoryProvider(storageManager);
		expect(provider).toBeInstanceOf(DatabaseHistoryProvider);
	});

	it('should create a DatabaseHistoryProvider instance for SQLite backend', async () => {
		let hasSqlite = true;
		try {
			require('better-sqlite3');
<<<<<<< HEAD
		} catch (e) {
=======
		} catch {
>>>>>>> 21af0b95
			hasSqlite = false;
		}
		if (!hasSqlite) {
			console.warn('Skipping SQLite test: better-sqlite3 not installed');
			return;
		}
		const config = {
			cache: { type: 'in-memory' as const },
			database: { type: 'sqlite' as const, path: ':memory:' },
		};
		const storageManager = new StorageManager(config);
		await storageManager.connect();
		const provider = createDatabaseHistoryProvider(storageManager);
		expect(provider).toBeInstanceOf(DatabaseHistoryProvider);
	});

	it('should create a DatabaseHistoryProvider instance for PostgreSQL backend', async () => {
		let hasPg = true;
		try {
			require('pg');
<<<<<<< HEAD
		} catch (e) {
=======
		} catch {
>>>>>>> 21af0b95
			hasPg = false;
		}
		if (!hasPg) {
			console.warn('Skipping PostgreSQL test: pg not installed');
			return;
		}
		const config = {
			cache: { type: 'in-memory' as const },
			database: {
				type: 'postgres' as const,
				url: 'postgres://testuser:testpass@localhost:5432/testdb',
			},
		};
		const storageManager = new StorageManager(config);
		try {
			await storageManager.connect();
		} catch (err) {
			console.warn('Skipping PostgreSQL test: could not connect to database', err);
			return;
		}
		const provider = createDatabaseHistoryProvider(storageManager);
		expect(provider).toBeInstanceOf(DatabaseHistoryProvider);
	});

	it('should throw for misconfigured backend', async () => {
		const config = { cache: { type: 'in-memory' as const }, database: { type: 'unknown' as any } };
		// StorageManager constructor should throw synchronously for invalid config
		expect(() => new StorageManager(config)).toThrow(/Invalid backend type/);
	});
});<|MERGE_RESOLUTION|>--- conflicted
+++ resolved
@@ -14,16 +14,22 @@
 		const provider = createDatabaseHistoryProvider(storageManager);
 		expect(provider).toBeInstanceOf(DatabaseHistoryProvider);
 	});
+	it('should create a DatabaseHistoryProvider instance for in-memory backend', async () => {
+		const config = {
+			cache: { type: 'in-memory' as const },
+			database: { type: 'in-memory' as const },
+		};
+		const storageManager = new StorageManager(config);
+		await storageManager.connect();
+		const provider = createDatabaseHistoryProvider(storageManager);
+		expect(provider).toBeInstanceOf(DatabaseHistoryProvider);
+	});
 
 	it('should create a DatabaseHistoryProvider instance for SQLite backend', async () => {
 		let hasSqlite = true;
 		try {
 			require('better-sqlite3');
-<<<<<<< HEAD
 		} catch (e) {
-=======
-		} catch {
->>>>>>> 21af0b95
 			hasSqlite = false;
 		}
 		if (!hasSqlite) {
@@ -44,11 +50,7 @@
 		let hasPg = true;
 		try {
 			require('pg');
-<<<<<<< HEAD
 		} catch (e) {
-=======
-		} catch {
->>>>>>> 21af0b95
 			hasPg = false;
 		}
 		if (!hasPg) {
@@ -78,4 +80,9 @@
 		// StorageManager constructor should throw synchronously for invalid config
 		expect(() => new StorageManager(config)).toThrow(/Invalid backend type/);
 	});
+	it('should throw for misconfigured backend', async () => {
+		const config = { cache: { type: 'in-memory' as const }, database: { type: 'unknown' as any } };
+		// StorageManager constructor should throw synchronously for invalid config
+		expect(() => new StorageManager(config)).toThrow(/Invalid backend type/);
+	});
 });